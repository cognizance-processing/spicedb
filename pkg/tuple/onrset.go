package tuple

import (
<<<<<<< HEAD
	core "spicedb/pkg/proto/core/v1"
=======
	"maps"

	expmaps "golang.org/x/exp/maps"

	core "github.com/authzed/spicedb/pkg/proto/core/v1"
>>>>>>> 49e8c1c5
)

// ONRSet is a set of ObjectAndRelation's.
type ONRSet struct {
	onrs map[string]*core.ObjectAndRelation
}

// NewONRSet creates a new set.
func NewONRSet(onrs ...*core.ObjectAndRelation) *ONRSet {
	created := &ONRSet{
		onrs: map[string]*core.ObjectAndRelation{},
	}
	created.Update(onrs)
	return created
}

// Length returns the size of the set.
func (ons *ONRSet) Length() uint64 {
	return uint64(len(ons.onrs))
}

// IsEmpty returns whether the set is empty.
func (ons *ONRSet) IsEmpty() bool {
	return len(ons.onrs) == 0
}

// Has returns true if the set contains the given ONR.
func (ons *ONRSet) Has(onr *core.ObjectAndRelation) bool {
	_, ok := ons.onrs[StringONR(onr)]
	return ok
}

// Add adds the given ONR to the set. Returns true if the object was not in the set before this
// call and false otherwise.
func (ons *ONRSet) Add(onr *core.ObjectAndRelation) bool {
	if _, ok := ons.onrs[StringONR(onr)]; ok {
		return false
	}

	ons.onrs[StringONR(onr)] = onr
	return true
}

// Update updates the set by adding the given ONRs to it.
func (ons *ONRSet) Update(onrs []*core.ObjectAndRelation) {
	for _, onr := range onrs {
		ons.Add(onr)
	}
}

// UpdateFrom updates the set by adding the ONRs found in the other set to it.
func (ons *ONRSet) UpdateFrom(otherSet *ONRSet) {
	for _, onr := range otherSet.onrs {
		ons.Add(onr)
	}
}

// Intersect returns an intersection between this ONR set and the other set provided.
func (ons *ONRSet) Intersect(otherSet *ONRSet) *ONRSet {
	updated := NewONRSet()
	for _, onr := range ons.onrs {
		if otherSet.Has(onr) {
			updated.Add(onr)
		}
	}
	return updated
}

// Subtract returns a subtraction from this ONR set of the other set provided.
func (ons *ONRSet) Subtract(otherSet *ONRSet) *ONRSet {
	updated := NewONRSet()
	for _, onr := range ons.onrs {
		if !otherSet.Has(onr) {
			updated.Add(onr)
		}
	}
	return updated
}

// With returns a copy of this ONR set with the given element added.
func (ons *ONRSet) With(onr *core.ObjectAndRelation) *ONRSet {
	updated := &ONRSet{
		onrs: maps.Clone(ons.onrs),
	}
	updated.Add(onr)
	return updated
}

// Union returns a copy of this ONR set with the other set's elements added in.
func (ons *ONRSet) Union(otherSet *ONRSet) *ONRSet {
	updated := &ONRSet{
		onrs: maps.Clone(ons.onrs),
	}
	for _, current := range otherSet.onrs {
		updated.Add(current)
	}
	return updated
}

// AsSlice returns the ONRs found in the set as a slice.
func (ons *ONRSet) AsSlice() []*core.ObjectAndRelation {
	return expmaps.Values(ons.onrs)
}<|MERGE_RESOLUTION|>--- conflicted
+++ resolved
@@ -1,15 +1,10 @@
 package tuple
 
 import (
-<<<<<<< HEAD
+	"maps"
 	core "spicedb/pkg/proto/core/v1"
-=======
-	"maps"
 
 	expmaps "golang.org/x/exp/maps"
-
-	core "github.com/authzed/spicedb/pkg/proto/core/v1"
->>>>>>> 49e8c1c5
 )
 
 // ONRSet is a set of ObjectAndRelation's.
