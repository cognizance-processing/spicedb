--- conflicted
+++ resolved
@@ -1,13 +1,9 @@
 package tuple
 
 import (
-<<<<<<< HEAD
 	core "spicedb/pkg/proto/core/v1"
-=======
+
 	"github.com/samber/lo"
-
-	core "github.com/authzed/spicedb/pkg/proto/core/v1"
->>>>>>> 49e8c1c5
 )
 
 // ONRByTypeSet is a set of ObjectAndRelation's, grouped by namespace+relation.
