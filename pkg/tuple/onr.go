package tuple

import (
	"slices"
	"sort"
	"strings"

<<<<<<< HEAD
	"github.com/jzelinskie/stringz"

	core "spicedb/pkg/proto/core/v1"
=======
	core "github.com/authzed/spicedb/pkg/proto/core/v1"
>>>>>>> 49e8c1c5
)

// ObjectAndRelation creates an ONR from string pieces.
func ObjectAndRelation(ns, oid, rel string) *core.ObjectAndRelation {
	return &core.ObjectAndRelation{
		Namespace: ns,
		ObjectId:  oid,
		Relation:  rel,
	}
}

// RelationReference creates a RelationReference from the string pieces.
func RelationReference(namespaceName string, relationName string) *core.RelationReference {
	return &core.RelationReference{
		Namespace: namespaceName,
		Relation:  relationName,
	}
}

// ParseSubjectONR converts a string representation of a Subject ONR to a proto object. Unlike
// ParseONR, this method allows for objects without relations. If an object without a relation
// is given, the relation will be set to ellipsis.
func ParseSubjectONR(subjectOnr string) *core.ObjectAndRelation {
	groups := subjectRegex.FindStringSubmatch(subjectOnr)

	if len(groups) == 0 {
		return nil
	}

	relation := Ellipsis
	subjectRelIndex := slices.Index(subjectRegex.SubexpNames(), "subjectRel")
	if len(groups[subjectRelIndex]) > 0 {
		relation = groups[subjectRelIndex]
	}

	return &core.ObjectAndRelation{
		Namespace: groups[slices.Index(subjectRegex.SubexpNames(), "subjectType")],
		ObjectId:  groups[slices.Index(subjectRegex.SubexpNames(), "subjectID")],
		Relation:  relation,
	}
}

// ParseONR converts a string representation of an ONR to a proto object.
func ParseONR(onr string) *core.ObjectAndRelation {
	groups := onrRegex.FindStringSubmatch(onr)

	if len(groups) == 0 {
		return nil
	}

	return &core.ObjectAndRelation{
		Namespace: groups[slices.Index(onrRegex.SubexpNames(), "resourceType")],
		ObjectId:  groups[slices.Index(onrRegex.SubexpNames(), "resourceID")],
		Relation:  groups[slices.Index(onrRegex.SubexpNames(), "resourceRel")],
	}
}

// JoinRelRef joins the namespace and relation together into the same
// format as `StringRR()`.
func JoinRelRef(namespace, relation string) string { return namespace + "#" + relation }

// MustSplitRelRef splits a string produced by `JoinRelRef()` and panics if
// it fails.
func MustSplitRelRef(relRef string) (namespace, relation string) {
	var ok bool
	namespace, relation, ok = strings.Cut(relRef, "#")
	if !ok {
		panic("improperly formatted relation reference")
	}
	return
}

// StringRR converts a RR object to a string.
func StringRR(rr *core.RelationReference) string {
	if rr == nil {
		return ""
	}

	return JoinRelRef(rr.Namespace, rr.Relation)
}

// StringONR converts an ONR object to a string.
func StringONR(onr *core.ObjectAndRelation) string {
	if onr == nil {
		return ""
	}
	if onr.Relation == Ellipsis {
		return JoinObjectRef(onr.Namespace, onr.ObjectId)
	}
	return JoinRelRef(JoinObjectRef(onr.Namespace, onr.ObjectId), onr.Relation)
}

// StringsONRs converts ONR objects to a string slice, sorted.
func StringsONRs(onrs []*core.ObjectAndRelation) []string {
	onrstrings := make([]string, 0, len(onrs))
	for _, onr := range onrs {
		onrstrings = append(onrstrings, StringONR(onr))
	}

	sort.Strings(onrstrings)
	return onrstrings
}

func OnrEqual(lhs, rhs *core.ObjectAndRelation) bool {
	// Properties are sorted by highest to lowest cardinality to optimize for short-circuiting.
	return lhs.ObjectId == rhs.ObjectId && lhs.Relation == rhs.Relation && lhs.Namespace == rhs.Namespace
}

func OnrEqualOrWildcard(tpl, target *core.ObjectAndRelation) bool {
	return OnrEqual(tpl, target) || (tpl.ObjectId == PublicWildcard && tpl.Namespace == target.Namespace)
}<|MERGE_RESOLUTION|>--- conflicted
+++ resolved
@@ -5,13 +5,7 @@
 	"sort"
 	"strings"
 
-<<<<<<< HEAD
-	"github.com/jzelinskie/stringz"
-
 	core "spicedb/pkg/proto/core/v1"
-=======
-	core "github.com/authzed/spicedb/pkg/proto/core/v1"
->>>>>>> 49e8c1c5
 )
 
 // ObjectAndRelation creates an ONR from string pieces.
