--- conflicted
+++ resolved
@@ -15,18 +15,10 @@
 	"github.com/ory/dockertest/v3/docker"
 	"github.com/stretchr/testify/require"
 
-<<<<<<< HEAD
 	pgmigrations "spicedb/internal/datastore/postgres/migrations"
-	pgversion "spicedb/internal/datastore/postgres/version"
 	"spicedb/pkg/datastore"
 	"spicedb/pkg/migrate"
 	"spicedb/pkg/secrets"
-=======
-	pgmigrations "github.com/authzed/spicedb/internal/datastore/postgres/migrations"
-	"github.com/authzed/spicedb/pkg/datastore"
-	"github.com/authzed/spicedb/pkg/migrate"
-	"github.com/authzed/spicedb/pkg/secrets"
->>>>>>> 49e8c1c5
 )
 
 const (
@@ -193,7 +185,7 @@
 			"AUTH_TYPE=md5", // use the same auth type as postgres
 			"MAX_CLIENT_CONN=" + POSTGRES_TEST_MAX_CONNECTIONS,
 			// params needed for spicedb
-			"POOL_MODE=session",                         // https://github.com/authzed/spicedb/issues/1217
+			"POOL_MODE=session",                         // https://spicedb/issues/1217
 			"IGNORE_STARTUP_PARAMETERS=plan_cache_mode", // Tell pgbouncer to pass this param thru to postgres.
 		},
 		ExposedPorts: []string{PGBOUNCER_TEST_PORT + "/tcp"},
