package spanner

<<<<<<< HEAD
import (
	core "spicedb/pkg/proto/core/v1"
)

=======
>>>>>>> 49e8c1c5
const (
	tableNamespace     = "namespace_config"
	colNamespaceName   = "namespace"
	colNamespaceConfig = "serialized_config"
	colNamespaceTS     = "timestamp"

	tableRelationship   = "relation_tuple"
	colNamespace        = "namespace"
	colObjectID         = "object_id"
	colRelation         = "relation"
	colUsersetNamespace = "userset_namespace"
	colUsersetObjectID  = "userset_object_id"
	colUsersetRelation  = "userset_relation"
	colTimestamp        = "timestamp"
	colCaveatName       = "caveat_name"
	colCaveatContext    = "caveat_context"

	tableCaveat         = "caveat"
	colName             = "name"
	colCaveatDefinition = "definition"
	colCaveatTS         = "timestamp"

	tableMetadata = "metadata"
	colUniqueID   = "unique_id"

	tableRelationshipCounter     = "relationship_counter"
	colCounterName               = "name"
	colCounterSerializedFilter   = "serialized_filter"
	colCounterCurrentCount       = "current_count"
	colCounterUpdatedAtTimestamp = "updated_at_timestamp"
)

var allRelationshipCols = []string{
	colNamespace,
	colObjectID,
	colRelation,
	colUsersetNamespace,
	colUsersetObjectID,
	colUsersetRelation,
	colTimestamp,
	colCaveatName,
	colCaveatContext,
}<|MERGE_RESOLUTION|>--- conflicted
+++ resolved
@@ -1,12 +1,5 @@
 package spanner
 
-<<<<<<< HEAD
-import (
-	core "spicedb/pkg/proto/core/v1"
-)
-
-=======
->>>>>>> 49e8c1c5
 const (
 	tableNamespace     = "namespace_config"
 	colNamespaceName   = "namespace"
