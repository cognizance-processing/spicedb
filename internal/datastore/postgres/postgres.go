--- conflicted
+++ resolved
@@ -132,22 +132,8 @@
 		return nil, fmt.Errorf(errUnableToInstantiate, err)
 	}
 	if config.enablePrometheusStats {
-<<<<<<< HEAD
 		collector := NewPgxpoolStatsCollector(dbpool, "spicedb")
 		if err := prometheus.Register(collector); err != nil {
-=======
-		collector := NewPgxpoolStatsCollector(pool, "spicedb")
-		err := prometheus.Register(collector)
-		if err != nil {
-			return nil, fmt.Errorf(errUnableToInstantiate, err)
-		}
-		err = prometheus.Register(gcDurationHistogram)
-		if err != nil {
-			return nil, fmt.Errorf(errUnableToInstantiate, err)
-		}
-		err = prometheus.Register(gcRelationshipsClearedGauge)
-		if err != nil {
->>>>>>> 2ee7fb75
 			return nil, fmt.Errorf(errUnableToInstantiate, err)
 		}
 		if err := common.RegisterGCMetrics(); err != nil {
