package postgres

import (
	"context"
	dbsql "database/sql"
	"errors"
	"fmt"
<<<<<<< HEAD
	"net"
	"os"
=======
	"os"
	"sync/atomic"
>>>>>>> 49e8c1c5
	"time"

	"cloud.google.com/go/cloudsqlconn"
	"github.com/IBM/pgxpoolprometheus"
	sq "github.com/Masterminds/squirrel"
	"github.com/jackc/pgx/v5"
	"github.com/jackc/pgx/v5/pgconn"
	"github.com/jackc/pgx/v5/pgxpool"
	"github.com/jackc/pgx/v5/stdlib"
	"github.com/mattn/go-isatty"
	"github.com/ngrok/sqlmw"
	"github.com/prometheus/client_golang/prometheus"
<<<<<<< HEAD
	"github.com/spf13/viper"
	"go.opentelemetry.io/otel"
	"golang.org/x/sync/errgroup"

	"spicedb/internal/datastore/common"
	"spicedb/internal/datastore/common/revisions"
	pgxcommon "spicedb/internal/datastore/postgres/common"
	"spicedb/internal/datastore/postgres/migrations"
	"spicedb/internal/datastore/proxy"
	log "spicedb/internal/logging"
	"spicedb/pkg/datastore"
=======
	"github.com/schollz/progressbar/v3"
	"go.opentelemetry.io/otel"
	"golang.org/x/sync/errgroup"

	datastoreinternal "github.com/authzed/spicedb/internal/datastore"
	"github.com/authzed/spicedb/internal/datastore/common"
	pgxcommon "github.com/authzed/spicedb/internal/datastore/postgres/common"
	"github.com/authzed/spicedb/internal/datastore/postgres/migrations"
	"github.com/authzed/spicedb/internal/datastore/revisions"
	log "github.com/authzed/spicedb/internal/logging"
	"github.com/authzed/spicedb/pkg/datastore"
	"github.com/authzed/spicedb/pkg/datastore/options"
>>>>>>> 49e8c1c5
)

func init() {
	datastore.Engines = append(datastore.Engines, Engine)
}

const (
	Engine                   = "postgres"
	tableNamespace           = "namespace_config"
	tableTransaction         = "relation_tuple_transaction"
	tableTuple               = "relation_tuple"
	tableCaveat              = "caveat"
	tableRelationshipCounter = "relationship_counter"

	colXID               = "xid"
	colTimestamp         = "timestamp"
	colNamespace         = "namespace"
	colConfig            = "serialized_config"
	colCreatedXid        = "created_xid"
	colDeletedXid        = "deleted_xid"
	colSnapshot          = "snapshot"
	colObjectID          = "object_id"
	colRelation          = "relation"
	colUsersetNamespace  = "userset_namespace"
	colUsersetObjectID   = "userset_object_id"
	colUsersetRelation   = "userset_relation"
	colCaveatName        = "name"
	colCaveatDefinition  = "definition"
	colCaveatContextName = "caveat_name"
	colCaveatContext     = "caveat_context"

	colCounterName         = "name"
	colCounterFilter       = "serialized_filter"
	colCounterCurrentCount = "current_count"
	colCounterSnapshot     = "updated_revision_snapshot"

	errUnableToInstantiate = "unable to instantiate datastore"

	// The parameters to this format string are:
	// 1: the created_xid or deleted_xid column name
	//
	// The placeholders are the snapshot and the expected boolean value respectively.
	snapshotAlive = "pg_visible_in_snapshot(%[1]s, ?) = ?"

	// This is the largest positive integer possible in postgresql
	liveDeletedTxnID = uint64(9223372036854775807)

	tracingDriverName = "postgres-tracing"

	gcBatchDeleteSize = 1000
)

var livingTupleConstraints = []string{"uq_relation_tuple_living_xid", "pk_relation_tuple"}

func init() {
	dbsql.Register(tracingDriverName, sqlmw.Driver(stdlib.GetDefaultDriver(), new(traceInterceptor)))
}

var (
	psql = sq.StatementBuilder.PlaceholderFormat(sq.Dollar)

	getRevision = psql.
			Select(colXID, colSnapshot).
			From(tableTransaction).
			OrderByClause(fmt.Sprintf("%s DESC", colXID)).
			Limit(1)

	createTxn = fmt.Sprintf(
		"INSERT INTO %s DEFAULT VALUES RETURNING %s, %s",
		tableTransaction,
		colXID,
		colSnapshot,
	)

	getNow = psql.Select("NOW()")

	tracer = otel.Tracer("spicedb/internal/datastore/postgres")
)

type Config struct {
	ServerPort string
	FontEndUrl string

	// main db
	DatabaseName           string
	DatabaseUser           string
	DatabasePassword       string
	InstanceConnectionName string
	SpiceDBSharedKey       string
}
type sqlFilter interface {
	ToSql() (string, []interface{}, error)
}

// NewPostgresDatastore initializes a SpiceDB datastore that uses a PostgreSQL
// database by leveraging manual book-keeping to implement revisioning.
//
// This datastore is also tested to be compatible with CockroachDB.
func NewPostgresDatastore(
	ctx context.Context,
	url string,
	options ...Option,
) (datastore.Datastore, error) {
	ds, err := newPostgresDatastore(ctx, url, options...)
	if err != nil {
		return nil, err
	}

	return datastoreinternal.NewSeparatingContextDatastoreProxy(ds), nil
}

func GetConfig(configFileName *string) (*Config, error) {
	// set places to look for config file
	viper.AddConfigPath("cmd" + string(os.PathSeparator) + "spicedb")
	viper.AddConfigPath(".")
	// cloud run
	viper.AddConfigPath("../../config")
	viper.AddConfigPath("../config")
	viper.AddConfigPath("./config")

	// set the name of the config file
	viper.SetConfigName(*configFileName)
	if err := viper.ReadInConfig(); err != nil {
		log.Error().Err(err).Msgf("could not parse config file")
		return nil, err
	}

	// parse the config file
	cfg := new(Config)
	if err := viper.Unmarshal(cfg); err != nil {
		log.Error().Err(err).Msg("unmarshalling config file")
		return nil, err
	}

	return cfg, nil
}

func newPostgresDatastore(
	ctx context.Context,
	pgURL string,
	options ...Option,
) (datastore.Datastore, error) {
	var configFileName = "config"
	config2, err := GetConfig(&configFileName)
	if err != nil {
		log.Fatal().Err(err).Msg("getting config from file")
	}
	var (
		dbUser                 = config2.DatabaseUser           // e.g. 'my-db-user'
		dbPwd                  = config2.DatabasePassword       // e.g. 'my-db-password'
		dbName                 = config2.DatabaseName           // e.g. 'my-database'
		instanceConnectionName = config2.InstanceConnectionName // e.g. 'project:region:instance'
		//usePrivate             = os.Getenv("PRIVATE_IP")
	)

	dsn := fmt.Sprintf("user=%s password=%s database=%s host=%s", dbUser, dbPwd, dbName, instanceConnectionName)
	config, err := generateConfig(options)
	//config.gcEnabled = false
	url = dsn
	if err != nil {
		return nil, common.RedactAndLogSensitiveConnString(ctx, errUnableToInstantiate, err, pgURL)
	}

	// Parse the DB URI into configuration.
	parsedConfig, err := pgxpool.ParseConfig(pgURL)
	if err != nil {
		return nil, common.RedactAndLogSensitiveConnString(ctx, errUnableToInstantiate, err, pgURL)
	}
<<<<<<< HEAD
	var opts []cloudsqlconn.Option
	d, err := cloudsqlconn.NewDialer(context.Background(), opts...)
	if err != nil {
		return nil, err
	}
	readPoolConfig, err := pgxpool.ParseConfig(url)
=======

	// Setup the default custom plan setting, if applicable.
	pgConfig, err := defaultCustomPlan(parsedConfig)
>>>>>>> 49e8c1c5
	if err != nil {
		return nil, common.RedactAndLogSensitiveConnString(ctx, errUnableToInstantiate, err, pgURL)
	}

	// Setup the credentials provider
	var credentialsProvider datastore.CredentialsProvider
	if config.credentialsProviderName != "" {
		credentialsProvider, err = datastore.NewCredentialsProvider(ctx, config.credentialsProviderName)
		if err != nil {
			return nil, err
		}
	}

	// Setup the config for each of the read and write pools.
	readPoolConfig := pgConfig.Copy()
	config.readPoolOpts.ConfigurePgx(readPoolConfig)

	readPoolConfig.AfterConnect = func(ctx context.Context, conn *pgx.Conn) error {
		RegisterTypes(conn.TypeMap())
		return nil
	}

	writePoolConfig := pgConfig.Copy()
	config.writePoolOpts.ConfigurePgx(writePoolConfig)

	writePoolConfig.AfterConnect = func(ctx context.Context, conn *pgx.Conn) error {
		RegisterTypes(conn.TypeMap())
		return nil
	}
<<<<<<< HEAD
	readPoolConfig.ConnConfig.DialFunc = func(ctx context.Context, network, instance string) (net.Conn, error) {
		return d.Dial(ctx, "cog-analytics-backend:us-central1:authz-store-latest")
	}
	writePoolConfig.ConnConfig.DialFunc = func(ctx context.Context, network, instance string) (net.Conn, error) {
		return d.Dial(ctx, "cog-analytics-backend:us-central1:authz-store-latest")
	}
=======

	if credentialsProvider != nil {
		// add before connect callbacks to trigger the token
		getToken := func(ctx context.Context, config *pgx.ConnConfig) error {
			config.User, config.Password, err = credentialsProvider.Get(ctx, fmt.Sprintf("%s:%d", config.Host, config.Port), config.User)
			return err
		}
		readPoolConfig.BeforeConnect = getToken
		writePoolConfig.BeforeConnect = getToken
	}

	if config.migrationPhase != "" {
		log.Info().
			Str("phase", config.migrationPhase).
			Msg("postgres configured to use intermediate migration phase")
	}

>>>>>>> 49e8c1c5
	initializationContext, cancelInit := context.WithTimeout(context.Background(), 5*time.Second)
	defer cancelInit()

	readPool, err := pgxpool.NewWithConfig(initializationContext, readPoolConfig)
	if err != nil {
		return nil, common.RedactAndLogSensitiveConnString(ctx, errUnableToInstantiate, err, pgURL)
	}

	writePool, err := pgxpool.NewWithConfig(initializationContext, writePoolConfig)
	if err != nil {
		return nil, common.RedactAndLogSensitiveConnString(ctx, errUnableToInstantiate, err, pgURL)
	}
	//dbURI := stdlib.RegisterConnConfig(readPoolConfig.ConnConfig)
	// Verify that the server supports commit timestamps
	var trackTSOn string
	if err := readPool.
		QueryRow(initializationContext, "SHOW track_commit_timestamp;").
		Scan(&trackTSOn); err != nil {
		return nil, err
	}

	watchEnabled := trackTSOn == "on"
	if !watchEnabled {
		log.Warn().Msg("watch API disabled, postgres must be run with track_commit_timestamp=on")
	}

	if config.enablePrometheusStats {
		if err := prometheus.Register(pgxpoolprometheus.NewCollector(readPool, map[string]string{
			"db_name":    "spicedb",
			"pool_usage": "read",
		})); err != nil {
			return nil, err
		}
		if err := prometheus.Register(pgxpoolprometheus.NewCollector(writePool, map[string]string{
			"db_name":    "spicedb",
			"pool_usage": "write",
		})); err != nil {
			return nil, err
		}
		if err := common.RegisterGCMetrics(); err != nil {
			return nil, err
		}
	}

	gcCtx, cancelGc := context.WithCancel(context.Background())

	quantizationPeriodNanos := config.revisionQuantization.Nanoseconds()
	if quantizationPeriodNanos < 1 {
		quantizationPeriodNanos = 1
	}
	revisionQuery := fmt.Sprintf(
		querySelectRevision,
		colXID,
		tableTransaction,
		colTimestamp,
		quantizationPeriodNanos,
		colSnapshot,
	)

	validTransactionQuery := fmt.Sprintf(
		queryValidTransaction,
		colXID,
		tableTransaction,
		colTimestamp,
		config.gcWindow.Seconds(),
		colSnapshot,
	)

	maxRevisionStaleness := time.Duration(float64(config.revisionQuantization.Nanoseconds())*
		config.maxRevisionStalenessPercent) * time.Nanosecond

	datastore := &pgDatastore{
		CachedOptimizedRevisions: revisions.NewCachedOptimizedRevisions(
			maxRevisionStaleness,
		),
		dburl:                   pgURL,
		readPool:                pgxcommon.MustNewInterceptorPooler(readPool, config.queryInterceptor),
		writePool:               pgxcommon.MustNewInterceptorPooler(writePool, config.queryInterceptor),
		watchBufferLength:       config.watchBufferLength,
		watchBufferWriteTimeout: config.watchBufferWriteTimeout,
		optimizedRevisionQuery:  revisionQuery,
		validTransactionQuery:   validTransactionQuery,
		gcWindow:                config.gcWindow,
		gcInterval:              config.gcInterval,
		gcTimeout:               config.gcMaxOperationTime,
		analyzeBeforeStatistics: config.analyzeBeforeStatistics,
		watchEnabled:            watchEnabled,
		gcCtx:                   gcCtx,
		cancelGc:                cancelGc,
		readTxOptions:           pgx.TxOptions{IsoLevel: pgx.RepeatableRead, AccessMode: pgx.ReadOnly},
		maxRetries:              config.maxRetries,
		credentialsProvider:     credentialsProvider,
	}

	datastore.SetOptimizedRevisionFunc(datastore.optimizedRevisionFunc)

	// Start a goroutine for garbage collection.
	if datastore.gcInterval > 0*time.Minute && config.gcEnabled {
		datastore.gcGroup, datastore.gcCtx = errgroup.WithContext(datastore.gcCtx)
		datastore.gcGroup.Go(func() error {
			return common.StartGarbageCollector(
				datastore.gcCtx,
				datastore,
				datastore.gcInterval,
				datastore.gcWindow,
				datastore.gcTimeout,
			)
		})
	} else {
		log.Warn().Msg("datastore background garbage collection disabled")
	}

	return datastore, nil
}

type pgDatastore struct {
	*revisions.CachedOptimizedRevisions

	dburl                   string
	readPool, writePool     pgxcommon.ConnPooler
	watchBufferLength       uint16
	watchBufferWriteTimeout time.Duration
	optimizedRevisionQuery  string
	validTransactionQuery   string
	gcWindow                time.Duration
	gcInterval              time.Duration
	gcTimeout               time.Duration
	analyzeBeforeStatistics bool
	readTxOptions           pgx.TxOptions
	maxRetries              uint8
	watchEnabled            bool

	credentialsProvider datastore.CredentialsProvider

	gcGroup  *errgroup.Group
	gcCtx    context.Context
	cancelGc context.CancelFunc
	gcHasRun atomic.Bool
}

func (pgd *pgDatastore) SnapshotReader(revRaw datastore.Revision) datastore.Reader {
	rev := revRaw.(postgresRevision)

	queryFuncs := pgxcommon.QuerierFuncsFor(pgd.readPool)
	executor := common.QueryExecutor{
		Executor: pgxcommon.NewPGXExecutor(queryFuncs),
	}

	return &pgReader{
		queryFuncs,
		executor,
		buildLivingObjectFilterForRevision(rev),
	}
}

// ReadWriteTx starts a read/write transaction, which will be committed if no error is
// returned and rolled back if an error is returned.
func (pgd *pgDatastore) ReadWriteTx(
	ctx context.Context,
	fn datastore.TxUserFunc,
	opts ...options.RWTOptionsOption,
) (datastore.Revision, error) {
	config := options.NewRWTOptionsWithOptions(opts...)

	var err error
	for i := uint8(0); i <= pgd.maxRetries; i++ {
		var newXID xid8
		var newSnapshot pgSnapshot
		err = wrapError(pgx.BeginTxFunc(ctx, pgd.writePool, pgx.TxOptions{IsoLevel: pgx.Serializable}, func(tx pgx.Tx) error {
			var err error
			newXID, newSnapshot, err = createNewTransaction(ctx, tx)
			if err != nil {
				return err
			}

			queryFuncs := pgxcommon.QuerierFuncsFor(pgd.readPool)
			executor := common.QueryExecutor{
				Executor: pgxcommon.NewPGXExecutor(queryFuncs),
			}

			rwt := &pgReadWriteTXN{
				&pgReader{
					queryFuncs,
					executor,
					currentlyLivingObjects,
				},
				tx,
				newXID,
			}

			return fn(ctx, rwt)
		}))
		if err != nil {
			if !config.DisableRetries && errorRetryable(err) {
				pgxcommon.SleepOnErr(ctx, err, i)
				continue
			}

			return datastore.NoRevision, err
		}

		if i > 0 {
			log.Debug().Uint8("retries", i).Msg("transaction succeeded after retry")
		}

		return postgresRevision{newSnapshot.markComplete(newXID.Uint64)}, nil
	}

	if !config.DisableRetries {
		err = fmt.Errorf("max retries exceeded: %w", err)
	}

	return datastore.NoRevision, err
}

const repairTransactionIDsOperation = "transaction-ids"

func (pgd *pgDatastore) Repair(ctx context.Context, operationName string, outputProgress bool) error {
	switch operationName {
	case repairTransactionIDsOperation:
		return pgd.repairTransactionIDs(ctx, outputProgress)

	default:
		return fmt.Errorf("unknown operation")
	}
}

const batchSize = 10000

func (pgd *pgDatastore) repairTransactionIDs(ctx context.Context, outputProgress bool) error {
	conn, err := pgx.Connect(ctx, pgd.dburl)
	if err != nil {
		return err
	}
	defer conn.Close(ctx)

	// Get the current transaction ID.
	currentMaximumID := 0
	if err := conn.QueryRow(ctx, queryCurrentTransactionID).Scan(&currentMaximumID); err != nil {
		if !errors.Is(err, pgx.ErrNoRows) {
			return err
		}
	}

	// Find the maximum transaction ID referenced in the transactions table.
	referencedMaximumID := 0
	if err := conn.QueryRow(ctx, queryLatestXID).Scan(&referencedMaximumID); err != nil {
		if !errors.Is(err, pgx.ErrNoRows) {
			return err
		}
	}

	// The delta is what this needs to fill in.
	log.Ctx(ctx).Info().Int64("current-maximum", int64(currentMaximumID)).Int64("referenced-maximum", int64(referencedMaximumID)).Msg("found transactions")
	counterDelta := referencedMaximumID - currentMaximumID
	if counterDelta < 0 {
		return nil
	}

	var bar *progressbar.ProgressBar
	if isatty.IsTerminal(os.Stderr.Fd()) && outputProgress {
		bar = progressbar.Default(int64(counterDelta), "updating transactions counter")
	}

	for i := 0; i < counterDelta; i++ {
		var batch pgx.Batch

		batchCount := min(batchSize, counterDelta-i)
		for j := 0; j < batchCount; j++ {
			batch.Queue("begin;")
			batch.Queue("select pg_current_xact_id();")
			batch.Queue("rollback;")
		}

		br := conn.SendBatch(ctx, &batch)
		if err := br.Close(); err != nil {
			return err
		}

		i += batchCount - 1
		if bar != nil {
			if err := bar.Add(batchCount); err != nil {
				return err
			}
		}
	}

	if bar != nil {
		if err := bar.Close(); err != nil {
			return err
		}
	}

	log.Ctx(ctx).Info().Msg("completed revisions repair")
	return nil
}

// RepairOperations returns the available repair operations for the datastore.
func (pgd *pgDatastore) RepairOperations() []datastore.RepairOperation {
	return []datastore.RepairOperation{
		{
			Name:        repairTransactionIDsOperation,
			Description: "Brings the Postgres database up to the expected transaction ID (Postgres v15+ only)",
		},
	}
}

func wrapError(err error) error {
	// If a unique constraint violation is returned, then its likely that the cause
	// was an existing relationship given as a CREATE.
	if cerr := pgxcommon.ConvertToWriteConstraintError(livingTupleConstraints, err); cerr != nil {
		return cerr
	}

	if pgxcommon.IsSerializationError(err) {
		return common.NewSerializationError(err)
	}

	// hack: pgx asyncClose usually happens after cancellation,
	// but the reason for it being closed is not propagated
	// and all we get is attempting to perform an operation
	// on cancelled connection. This keeps the same error,
	// but wrapped along a cancellation so that:
	// - pgx logger does not log it
	// - response is sent as canceled back to the client
	if err != nil && err.Error() == "conn closed" {
		return errors.Join(err, context.Canceled)
	}

	return err
}

func (pgd *pgDatastore) Close() error {
	pgd.cancelGc()

	if pgd.gcGroup != nil {
		err := pgd.gcGroup.Wait()
		log.Warn().Err(err).Msg("completed shutdown of postgres datastore")
	}

	pgd.readPool.Close()
	pgd.writePool.Close()
	return nil
}

func errorRetryable(err error) bool {
	if errors.Is(err, context.Canceled) || errors.Is(err, context.DeadlineExceeded) {
		return false
	}

	if pgconn.SafeToRetry(err) {
		return true
	}

	if pgxcommon.IsSerializationError(err) {
		return true
	}

	log.Warn().Err(err).Msg("unable to determine if pgx error is retryable")
	return false
}

func (pgd *pgDatastore) ReadyState(ctx context.Context) (datastore.ReadyState, error) {
	headMigration, err := migrations.DatabaseMigrations.HeadRevision()
	if err != nil {
		return datastore.ReadyState{}, fmt.Errorf("invalid head migration found for postgres: %w", err)
	}

	pgDriver, err := migrations.NewAlembicPostgresDriver(ctx, pgd.dburl, pgd.credentialsProvider)
	if err != nil {
		return datastore.ReadyState{}, err
	}
	defer pgDriver.Close(ctx)

	version, err := pgDriver.Version(ctx)
	if err != nil {
		return datastore.ReadyState{}, err
	}

	if version == headMigration {
		// Ensure a datastore ID is present. This ensures the tables have not been truncated.
		uniqueID, err := pgd.datastoreUniqueID(ctx)
		if err != nil {
			return datastore.ReadyState{}, fmt.Errorf("database validation failed: %w; if you have previously run `TRUNCATE`, this database is no longer valid and must be remigrated. See: https://spicedb.dev/d/truncate-unsupported", err)
		}

		log.Trace().Str("unique_id", uniqueID).Msg("postgres datastore unique ID")
		return datastore.ReadyState{IsReady: true}, nil
	}

	return datastore.ReadyState{
		Message: fmt.Sprintf(
			"datastore is not migrated: currently at revision `%s`, but requires `%s`. Please run `spicedb migrate`. If you have previously run `TRUNCATE`, this database is no longer valid and must be remigrated. See: https://spicedb.dev/d/truncate-unsupported",
			version,
			headMigration,
		),
		IsReady: false,
	}, nil
}

func (pgd *pgDatastore) Features(_ context.Context) (*datastore.Features, error) {
	return &datastore.Features{Watch: datastore.Feature{Enabled: pgd.watchEnabled}}, nil
}

func buildLivingObjectFilterForRevision(revision postgresRevision) queryFilterer {
	createdBeforeTXN := sq.Expr(fmt.Sprintf(
		snapshotAlive,
		colCreatedXid,
	), revision.snapshot, true)

	deletedAfterTXN := sq.Expr(fmt.Sprintf(
		snapshotAlive,
		colDeletedXid,
	), revision.snapshot, false)

	return func(original sq.SelectBuilder) sq.SelectBuilder {
		return original.Where(createdBeforeTXN).Where(deletedAfterTXN)
	}
}

func currentlyLivingObjects(original sq.SelectBuilder) sq.SelectBuilder {
	return original.Where(sq.Eq{colDeletedXid: liveDeletedTxnID})
}

// defaultCustomPlan parses a Postgres URI and determines if a plan_cache_mode
// has been specified. If not, it defaults to "force_custom_plan".
// This works around a bug impacting performance documented here:
// https://spicedb.dev/d/force-custom-plan.
func defaultCustomPlan(poolConfig *pgxpool.Config) (*pgxpool.Config, error) {
	if existing, ok := poolConfig.ConnConfig.Config.RuntimeParams["plan_cache_mode"]; ok {
		log.Info().
			Str("plan_cache_mode", existing).
			Msg("found plan_cache_mode in DB URI; leaving as-is")
		return poolConfig, nil
	}

	poolConfig.ConnConfig.Config.RuntimeParams["plan_cache_mode"] = "force_custom_plan"
	log.Warn().
		Str("details-url", "https://spicedb.dev/d/force-custom-plan").
		Str("plan_cache_mode", "force_custom_plan").
		Msg("defaulting value in Postgres DB URI")

	return poolConfig, nil
}

var _ datastore.Datastore = &pgDatastore{}<|MERGE_RESOLUTION|>--- conflicted
+++ resolved
@@ -5,16 +5,10 @@
 	dbsql "database/sql"
 	"errors"
 	"fmt"
-<<<<<<< HEAD
-	"net"
-	"os"
-=======
 	"os"
 	"sync/atomic"
->>>>>>> 49e8c1c5
 	"time"
 
-	"cloud.google.com/go/cloudsqlconn"
 	"github.com/IBM/pgxpoolprometheus"
 	sq "github.com/Masterminds/squirrel"
 	"github.com/jackc/pgx/v5"
@@ -24,7 +18,6 @@
 	"github.com/mattn/go-isatty"
 	"github.com/ngrok/sqlmw"
 	"github.com/prometheus/client_golang/prometheus"
-<<<<<<< HEAD
 	"github.com/spf13/viper"
 	"go.opentelemetry.io/otel"
 	"golang.org/x/sync/errgroup"
@@ -33,23 +26,17 @@
 	"spicedb/internal/datastore/common/revisions"
 	pgxcommon "spicedb/internal/datastore/postgres/common"
 	"spicedb/internal/datastore/postgres/migrations"
-	"spicedb/internal/datastore/proxy"
 	log "spicedb/internal/logging"
 	"spicedb/pkg/datastore"
-=======
+
 	"github.com/schollz/progressbar/v3"
 	"go.opentelemetry.io/otel"
 	"golang.org/x/sync/errgroup"
 
-	datastoreinternal "github.com/authzed/spicedb/internal/datastore"
-	"github.com/authzed/spicedb/internal/datastore/common"
-	pgxcommon "github.com/authzed/spicedb/internal/datastore/postgres/common"
-	"github.com/authzed/spicedb/internal/datastore/postgres/migrations"
-	"github.com/authzed/spicedb/internal/datastore/revisions"
-	log "github.com/authzed/spicedb/internal/logging"
-	"github.com/authzed/spicedb/pkg/datastore"
-	"github.com/authzed/spicedb/pkg/datastore/options"
->>>>>>> 49e8c1c5
+	datastoreinternal "spicedb/internal/datastore"
+	"spicedb/internal/datastore/common"
+	"spicedb/internal/datastore/revisions"
+	"spicedb/pkg/datastore/options"
 )
 
 func init() {
@@ -218,18 +205,9 @@
 	if err != nil {
 		return nil, common.RedactAndLogSensitiveConnString(ctx, errUnableToInstantiate, err, pgURL)
 	}
-<<<<<<< HEAD
-	var opts []cloudsqlconn.Option
-	d, err := cloudsqlconn.NewDialer(context.Background(), opts...)
-	if err != nil {
-		return nil, err
-	}
-	readPoolConfig, err := pgxpool.ParseConfig(url)
-=======
 
 	// Setup the default custom plan setting, if applicable.
 	pgConfig, err := defaultCustomPlan(parsedConfig)
->>>>>>> 49e8c1c5
 	if err != nil {
 		return nil, common.RedactAndLogSensitiveConnString(ctx, errUnableToInstantiate, err, pgURL)
 	}
@@ -259,14 +237,6 @@
 		RegisterTypes(conn.TypeMap())
 		return nil
 	}
-<<<<<<< HEAD
-	readPoolConfig.ConnConfig.DialFunc = func(ctx context.Context, network, instance string) (net.Conn, error) {
-		return d.Dial(ctx, "cog-analytics-backend:us-central1:authz-store-latest")
-	}
-	writePoolConfig.ConnConfig.DialFunc = func(ctx context.Context, network, instance string) (net.Conn, error) {
-		return d.Dial(ctx, "cog-analytics-backend:us-central1:authz-store-latest")
-	}
-=======
 
 	if credentialsProvider != nil {
 		// add before connect callbacks to trigger the token
@@ -283,8 +253,38 @@
 			Str("phase", config.migrationPhase).
 			Msg("postgres configured to use intermediate migration phase")
 	}
-
->>>>>>> 49e8c1c5
+	//THESE ARE MY CHANGES I NEED I THINK?
+	// var opts []cloudsqlconn.Option
+	// d, err := cloudsqlconn.NewDialer(context.Background(), opts...)
+	// if err != nil {
+	// 	return nil, err
+	// }
+	// readPoolConfig, err := pgxpool.ParseConfig(url)
+	// if err != nil {
+	// 	return nil, fmt.Errorf(errUnableToInstantiate, err)
+	// }
+	// config.readPoolOpts.ConfigurePgx(readPoolConfig)
+	// readPoolConfig.AfterConnect = func(ctx context.Context, conn *pgx.Conn) error {
+	// 	RegisterTypes(conn.TypeMap())
+	// 	return nil
+	// }
+
+	// writePoolConfig, err := pgxpool.ParseConfig(url)
+	// if err != nil {
+	// 	return nil, fmt.Errorf(errUnableToInstantiate, err)
+	// }
+	// config.writePoolOpts.ConfigurePgx(writePoolConfig)
+	// writePoolConfig.AfterConnect = func(ctx context.Context, conn *pgx.Conn) error {
+	// 	RegisterTypes(conn.TypeMap())
+	// 	return nil
+	// }
+	// readPoolConfig.ConnConfig.DialFunc = func(ctx context.Context, network, instance string) (net.Conn, error) {
+	// 	return d.Dial(ctx, "cog-analytics-backend:us-central1:authz-store-latest")
+	// }
+	// writePoolConfig.ConnConfig.DialFunc = func(ctx context.Context, network, instance string) (net.Conn, error) {
+	// 	return d.Dial(ctx, "cog-analytics-backend:us-central1:authz-store-latest")
+	// }
+
 	initializationContext, cancelInit := context.WithTimeout(context.Background(), 5*time.Second)
 	defer cancelInit()
 
