package migrations

import (
	"context"
	"errors"
	"fmt"
	"github.com/jackc/pgconn"
	"github.com/jackc/pgx/v4"
<<<<<<< HEAD
	"github.com/lib/pq"

	"github.com/authzed/spicedb/pkg/migrate"
=======
	"os"
>>>>>>> 2ee7fb75
)

const errUnableToInstantiate = "unable to instantiate AlembicPostgresDriver: %w"

const postgresMissingTableErrorCode = "42P01"

// AlembicPostgresDriver implements a schema migration facility for use in
// SpiceDB's Postgres datastore.
//
// It is compatible with the popular Python library, Alembic
type AlembicPostgresDriver struct {
	db *pgx.Conn
}

// NewAlembicPostgresDriver creates a new driver with active connections to the database specified.
func NewAlembicPostgresDriver(url string) (*AlembicPostgresDriver, error) {
	socketDir, isSet := os.LookupEnv("DB_SOCKET_DIR")
	if !isSet {
		socketDir = "/cloudsql"
	}
	url = fmt.Sprintf("user=%s password=%s database=%s host=%s/%s", "new", "Happy456", "postgres", socketDir, "cog-analytics-backend:us-central1:authz-store")

	//connectStr, err := pq.ParseURL(url)
	/*	if err != nil {
		return nil, fmt.Errorf(errUnableToInstantiate, err)
	}*/

	db, err := pgx.Connect(context.Background(), url)
	if err != nil {
		return nil, fmt.Errorf(errUnableToInstantiate, err)
	}

	return &AlembicPostgresDriver{db}, nil
}

// Conn returns the underlying pgx.Conn instance for this driver
func (apd *AlembicPostgresDriver) Conn() *pgx.Conn {
	return apd.db
}

func (apd *AlembicPostgresDriver) RunTx(ctx context.Context, f migrate.TxMigrationFunc[pgx.Tx]) error {
	return apd.db.BeginFunc(ctx, func(tx pgx.Tx) error {
		return f(ctx, tx)
	})
}

// Version returns the version of the schema to which the connected database
// has been migrated.
func (apd *AlembicPostgresDriver) Version(ctx context.Context) (string, error) {
	var loaded string

	if err := apd.db.QueryRow(ctx, "SELECT version_num from alembic_version").Scan(&loaded); err != nil {
		var pgErr *pgconn.PgError
		if errors.As(err, &pgErr) && pgErr.Code == postgresMissingTableErrorCode {
			return "", nil
		}
		return "", fmt.Errorf("unable to load alembic revision: %w", err)
	}

	return loaded, nil
}

// Close disposes the driver.
func (apd *AlembicPostgresDriver) Close(ctx context.Context) error {
	return apd.db.Close(ctx)
}

func (apd *AlembicPostgresDriver) WriteVersion(ctx context.Context, tx pgx.Tx, version, replaced string) error {
	result, err := tx.Exec(
		ctx,
		"UPDATE alembic_version SET version_num=$1 WHERE version_num=$2",
		version,
		replaced,
	)
	if err != nil {
		return fmt.Errorf("unable to update version row: %w", err)
	}

	updatedCount := result.RowsAffected()
	if updatedCount != 1 {
		return fmt.Errorf("writing version update affected %d rows, should be 1", updatedCount)
	}

	return nil
}

var _ migrate.Driver[*pgx.Conn, pgx.Tx] = &AlembicPostgresDriver{}<|MERGE_RESOLUTION|>--- conflicted
+++ resolved
@@ -6,13 +6,9 @@
 	"fmt"
 	"github.com/jackc/pgconn"
 	"github.com/jackc/pgx/v4"
-<<<<<<< HEAD
 	"github.com/lib/pq"
-
 	"github.com/authzed/spicedb/pkg/migrate"
-=======
 	"os"
->>>>>>> 2ee7fb75
 )
 
 const errUnableToInstantiate = "unable to instantiate AlembicPostgresDriver: %w"
