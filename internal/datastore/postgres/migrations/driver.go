package migrations

import (
	"context"
	"errors"
	"fmt"
	"github.com/jackc/pgx/v5"
	"github.com/jackc/pgx/v5/pgconn"
<<<<<<< HEAD
	"github.com/rs/zerolog/log"
	"github.com/spf13/viper"
	"os"
	"spicedb/pkg/migrate"
=======
	"go.opentelemetry.io/otel"

	log "github.com/authzed/spicedb/internal/logging"

	pgxcommon "github.com/authzed/spicedb/internal/datastore/postgres/common"
	"github.com/authzed/spicedb/pkg/datastore"
	"github.com/authzed/spicedb/pkg/migrate"
>>>>>>> 49e8c1c5
)

const postgresMissingTableErrorCode = "42P01"

var tracer = otel.Tracer("spicedb/internal/datastore/common")

// AlembicPostgresDriver implements a schema migration facility for use in
// SpiceDB's Postgres datastore.
//
// It is compatible with the popular Python library, Alembic
type AlembicPostgresDriver struct {
	db *pgx.Conn
}
type Config struct {
	ServerPort string
	FontEndUrl string

	// main db
	DatabaseName           string
	DatabaseUser           string
	DatabasePassword       string
	InstanceConnectionName string
	SpiceDBSharedKey       string
}

func GetConfig(configFileName *string) (*Config, error) {
	// set places to look for config file
	viper.AddConfigPath("cmd" + string(os.PathSeparator) + "spicedb")
	viper.AddConfigPath(".")
	// cloud run
	viper.AddConfigPath("../../config")
	viper.AddConfigPath("../config")
	viper.AddConfigPath("./config")

	// set the name of the config file
	viper.SetConfigName(*configFileName)
	if err := viper.ReadInConfig(); err != nil {
		log.Error().Err(err).Msgf("could not parse config file")
		return nil, err
	}

	// parse the config file
	cfg := new(Config)
	if err := viper.Unmarshal(cfg); err != nil {
		log.Error().Err(err).Msg("unmarshalling config file")
		return nil, err
	}

	return cfg, nil
}

// NewAlembicPostgresDriver creates a new driver with active connections to the database specified.
<<<<<<< HEAD
func NewAlembicPostgresDriver(url string) (*AlembicPostgresDriver, error) {
	var configFileName = "config"
	config2, err := GetConfig(&configFileName)
=======
func NewAlembicPostgresDriver(ctx context.Context, url string, credentialsProvider datastore.CredentialsProvider) (*AlembicPostgresDriver, error) {
	ctx, span := tracer.Start(ctx, "NewAlembicPostgresDriver")
	defer span.End()

	connConfig, err := pgx.ParseConfig(url)
>>>>>>> 49e8c1c5
	if err != nil {
		log.Fatal().Err(err).Msg("getting config from file")
	}
<<<<<<< HEAD
	var (
		dbUser                 = config2.DatabaseUser           // e.g. 'my-db-user'
		dbPwd                  = config2.DatabasePassword       // e.g. 'my-db-password'
		dbName                 = config2.DatabaseName           // e.g. 'my-database'
		instanceConnectionName = config2.InstanceConnectionName // e.g. 'project:region:instance'
		//usePrivate             = os.Getenv("PRIVATE_IP")
	)

	dsn := fmt.Sprintf("user=%s password=%s database=%s host=%s", dbUser, dbPwd, dbName, instanceConnectionName)

	db, err := pgx.Connect(context.Background(), dsn)
=======
	pgxcommon.ConfigurePGXLogger(connConfig)
	pgxcommon.ConfigureOTELTracer(connConfig)

	if credentialsProvider != nil {
		log.Ctx(ctx).Debug().Str("name", credentialsProvider.Name()).Msg("using credentials provider")
		connConfig.User, connConfig.Password, err = credentialsProvider.Get(ctx, fmt.Sprintf("%s:%d", connConfig.Host, connConfig.Port), connConfig.User)
		if err != nil {
			return nil, err
		}
	}

	db, err := pgx.ConnectConfig(ctx, connConfig)
>>>>>>> 49e8c1c5
	if err != nil {
		return nil, err
	}

	return &AlembicPostgresDriver{db}, nil
}

// Conn returns the underlying pgx.Conn instance for this driver
func (apd *AlembicPostgresDriver) Conn() *pgx.Conn {
	return apd.db
}

func (apd *AlembicPostgresDriver) RunTx(ctx context.Context, f migrate.TxMigrationFunc[pgx.Tx]) error {
	return pgx.BeginFunc(ctx, apd.db, func(tx pgx.Tx) error {
		return f(ctx, tx)
	})
}

// Version returns the version of the schema to which the connected database
// has been migrated.
func (apd *AlembicPostgresDriver) Version(ctx context.Context) (string, error) {
	var loaded string

	if err := apd.db.QueryRow(ctx, "SELECT version_num from alembic_version").Scan(&loaded); err != nil {
		var pgErr *pgconn.PgError
		if errors.As(err, &pgErr) && pgErr.Code == postgresMissingTableErrorCode {
			return "", nil
		}
		return "", fmt.Errorf("unable to load alembic revision: %w", err)
	}

	return loaded, nil
}

// Close disposes the driver.
func (apd *AlembicPostgresDriver) Close(ctx context.Context) error {
	return apd.db.Close(ctx)
}

func (apd *AlembicPostgresDriver) WriteVersion(ctx context.Context, tx pgx.Tx, version, replaced string) error {
	result, err := tx.Exec(
		ctx,
		"UPDATE alembic_version SET version_num=$1 WHERE version_num=$2",
		version,
		replaced,
	)
	if err != nil {
		return fmt.Errorf("unable to update version row: %w", err)
	}

	updatedCount := result.RowsAffected()
	if updatedCount != 1 {
		return fmt.Errorf("writing version update affected %d rows, should be 1", updatedCount)
	}

	return nil
}

var _ migrate.Driver[*pgx.Conn, pgx.Tx] = &AlembicPostgresDriver{}<|MERGE_RESOLUTION|>--- conflicted
+++ resolved
@@ -6,20 +6,16 @@
 	"fmt"
 	"github.com/jackc/pgx/v5"
 	"github.com/jackc/pgx/v5/pgconn"
-<<<<<<< HEAD
 	"github.com/rs/zerolog/log"
 	"github.com/spf13/viper"
 	"os"
 	"spicedb/pkg/migrate"
-=======
 	"go.opentelemetry.io/otel"
 
-	log "github.com/authzed/spicedb/internal/logging"
+	log "spicedb/internal/logging"
 
-	pgxcommon "github.com/authzed/spicedb/internal/datastore/postgres/common"
-	"github.com/authzed/spicedb/pkg/datastore"
-	"github.com/authzed/spicedb/pkg/migrate"
->>>>>>> 49e8c1c5
+	pgxcommon "spicedb/internal/datastore/postgres/common"
+	"spicedb/pkg/datastore"
 )
 
 const postgresMissingTableErrorCode = "42P01"
@@ -37,68 +33,15 @@
 	ServerPort string
 	FontEndUrl string
 
-	// main db
-	DatabaseName           string
-	DatabaseUser           string
-	DatabasePassword       string
-	InstanceConnectionName string
-	SpiceDBSharedKey       string
-}
-
-func GetConfig(configFileName *string) (*Config, error) {
-	// set places to look for config file
-	viper.AddConfigPath("cmd" + string(os.PathSeparator) + "spicedb")
-	viper.AddConfigPath(".")
-	// cloud run
-	viper.AddConfigPath("../../config")
-	viper.AddConfigPath("../config")
-	viper.AddConfigPath("./config")
-
-	// set the name of the config file
-	viper.SetConfigName(*configFileName)
-	if err := viper.ReadInConfig(); err != nil {
-		log.Error().Err(err).Msgf("could not parse config file")
-		return nil, err
-	}
-
-	// parse the config file
-	cfg := new(Config)
-	if err := viper.Unmarshal(cfg); err != nil {
-		log.Error().Err(err).Msg("unmarshalling config file")
-		return nil, err
-	}
-
-	return cfg, nil
-}
-
 // NewAlembicPostgresDriver creates a new driver with active connections to the database specified.
-<<<<<<< HEAD
-func NewAlembicPostgresDriver(url string) (*AlembicPostgresDriver, error) {
-	var configFileName = "config"
-	config2, err := GetConfig(&configFileName)
-=======
 func NewAlembicPostgresDriver(ctx context.Context, url string, credentialsProvider datastore.CredentialsProvider) (*AlembicPostgresDriver, error) {
 	ctx, span := tracer.Start(ctx, "NewAlembicPostgresDriver")
 	defer span.End()
 
 	connConfig, err := pgx.ParseConfig(url)
->>>>>>> 49e8c1c5
 	if err != nil {
-		log.Fatal().Err(err).Msg("getting config from file")
+		return nil, err
 	}
-<<<<<<< HEAD
-	var (
-		dbUser                 = config2.DatabaseUser           // e.g. 'my-db-user'
-		dbPwd                  = config2.DatabasePassword       // e.g. 'my-db-password'
-		dbName                 = config2.DatabaseName           // e.g. 'my-database'
-		instanceConnectionName = config2.InstanceConnectionName // e.g. 'project:region:instance'
-		//usePrivate             = os.Getenv("PRIVATE_IP")
-	)
-
-	dsn := fmt.Sprintf("user=%s password=%s database=%s host=%s", dbUser, dbPwd, dbName, instanceConnectionName)
-
-	db, err := pgx.Connect(context.Background(), dsn)
-=======
 	pgxcommon.ConfigurePGXLogger(connConfig)
 	pgxcommon.ConfigureOTELTracer(connConfig)
 
@@ -111,7 +54,6 @@
 	}
 
 	db, err := pgx.ConnectConfig(ctx, connConfig)
->>>>>>> 49e8c1c5
 	if err != nil {
 		return nil, err
 	}
