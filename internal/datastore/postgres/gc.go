package postgres

import (
	"context"
	"fmt"
	"time"

	sq "github.com/Masterminds/squirrel"
	"github.com/jackc/pgtype"
	"github.com/rs/zerolog/log"

	"github.com/authzed/spicedb/internal/datastore/common"
	"github.com/authzed/spicedb/pkg/datastore"
)

var _ common.GarbageCollector = (*pgDatastore)(nil)

<<<<<<< HEAD
func (pgd *pgDatastore) Now(ctx context.Context) (time.Time, error) {
	// Retrieve the `now` time from the database.
	nowSQL, nowArgs, err := getNow.ToSql()
=======
	for {
		select {
		case <-pgd.gcCtx.Done():
			log.Info().Msg("shutting down garbage collection worker for postgres driver")
			return pgd.gcCtx.Err()

		case <-time.After(pgd.gcInterval):
			err := pgd.collectGarbage()
			if err != nil {
				log.Warn().Err(err).Msg("error when attempting to perform garbage collection")
				return err
			} else {
				log.Debug().Msg("garbage collection completed for postgres")
			}
		}
	}
}

func (pgd *pgDatastore) collectGarbage() error {
	startTime := time.Now()
	defer func() {
		gcDurationHistogram.Observe(time.Since(startTime).Seconds())
	}()

	ctx, cancel := context.WithTimeout(context.Background(), pgd.gcMaxOperationTime)
	defer cancel()

	// Ensure the database is ready.
	ready, err := pgd.IsReady(ctx)
>>>>>>> 2ee7fb75
	if err != nil {
		return time.Time{}, err
	}

	var now time.Time
	err = pgd.dbpool.QueryRow(datastore.SeparateContextWithTracing(ctx), nowSQL, nowArgs...).Scan(&now)
	if err != nil {
		return time.Time{}, err
	}

	// RelationTupleTransaction is not timezone aware -- explicitly use UTC
	// before using as a query arg.
	return now.UTC(), nil
}

func (pgd *pgDatastore) TxIDBefore(ctx context.Context, before time.Time) (uint64, error) {
	// Find the highest transaction ID before the GC window.
	sql, args, err := getRevision.Where(sq.Lt{colTimestamp: before}).ToSql()
	if err != nil {
		return 0, err
	}

	value := pgtype.Int8{}
	err = pgd.dbpool.QueryRow(
		datastore.SeparateContextWithTracing(ctx), sql, args...,
	).Scan(&value)
	if err != nil {
		return 0, err
	}

	if value.Status != pgtype.Present {
		log.Ctx(ctx).Debug().Time("before", before).Msg("no stale transactions found in the datastore")
		return 0, err
	}

	var highest uint64
	err = value.AssignTo(&highest)
	if err != nil {
		return 0, err
	}

	return highest, nil
}

func (pgd *pgDatastore) DeleteBeforeTx(ctx context.Context, txID uint64) (removed common.DeletionCounts, err error) {
	// Delete any relationship rows with deleted_transaction <= the transaction ID.
	removed.Relationships, err = pgd.batchDelete(ctx, tableTuple, sq.LtOrEq{colDeletedTxn: txID})
	if err != nil {
		return
	}

	// Delete all transaction rows with ID < the transaction ID.
	//
	// We don't delete the transaction itself to ensure there is always at least
	// one transaction present.
	removed.Transactions, err = pgd.batchDelete(ctx, tableTransaction, sq.Lt{colID: txID})
	if err != nil {
		return
	}

	// Delete any namespace rows with deleted_transaction <= the transaction ID.
	removed.Namespaces, err = pgd.batchDelete(ctx, tableNamespace, sq.LtOrEq{colDeletedTxn: txID})
	if err != nil {
		return
	}

	return
}

func (pgd *pgDatastore) batchDelete(ctx context.Context, tableName string, filter sqlFilter) (int64, error) {
	sql, args, err := psql.Select("id").From(tableName).Where(filter).Limit(batchDeleteSize).ToSql()
	if err != nil {
		return -1, err
	}

	query := fmt.Sprintf(`WITH rows AS (%s)
		  DELETE FROM %s
		  WHERE id IN (SELECT id FROM rows);
	`, sql, tableName)

	var deletedCount int64
	for {
		cr, err := pgd.dbpool.Exec(ctx, query, args...)
		if err != nil {
			return deletedCount, err
		}

		rowsDeleted := cr.RowsAffected()
		deletedCount += rowsDeleted
		if rowsDeleted < batchDeleteSize {
			break
		}
	}

	return deletedCount, nil
}<|MERGE_RESOLUTION|>--- conflicted
+++ resolved
@@ -14,42 +14,9 @@
 )
 
 var _ common.GarbageCollector = (*pgDatastore)(nil)
-
-<<<<<<< HEAD
 func (pgd *pgDatastore) Now(ctx context.Context) (time.Time, error) {
 	// Retrieve the `now` time from the database.
 	nowSQL, nowArgs, err := getNow.ToSql()
-=======
-	for {
-		select {
-		case <-pgd.gcCtx.Done():
-			log.Info().Msg("shutting down garbage collection worker for postgres driver")
-			return pgd.gcCtx.Err()
-
-		case <-time.After(pgd.gcInterval):
-			err := pgd.collectGarbage()
-			if err != nil {
-				log.Warn().Err(err).Msg("error when attempting to perform garbage collection")
-				return err
-			} else {
-				log.Debug().Msg("garbage collection completed for postgres")
-			}
-		}
-	}
-}
-
-func (pgd *pgDatastore) collectGarbage() error {
-	startTime := time.Now()
-	defer func() {
-		gcDurationHistogram.Observe(time.Since(startTime).Seconds())
-	}()
-
-	ctx, cancel := context.WithTimeout(context.Background(), pgd.gcMaxOperationTime)
-	defer cancel()
-
-	// Ensure the database is ready.
-	ready, err := pgd.IsReady(ctx)
->>>>>>> 2ee7fb75
 	if err != nil {
 		return time.Time{}, err
 	}
