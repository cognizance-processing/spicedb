package common

import (
	"context"
	"fmt"

	"google.golang.org/protobuf/types/known/structpb"

<<<<<<< HEAD
	"spicedb/pkg/datastore"
	core "spicedb/pkg/proto/core/v1"
	"spicedb/pkg/tuple"
=======
	"github.com/authzed/spicedb/pkg/datastore"
	core "github.com/authzed/spicedb/pkg/proto/core/v1"
>>>>>>> 49e8c1c5
)

// WriteTuples is a convenience method to perform the same update operation on a set of tuples
func WriteTuples(ctx context.Context, ds datastore.Datastore, op core.RelationTupleUpdate_Operation, tuples ...*core.RelationTuple) (datastore.Revision, error) {
	updates := make([]*core.RelationTupleUpdate, 0, len(tuples))
	for _, tpl := range tuples {
		rtu := &core.RelationTupleUpdate{
			Operation: op,
			Tuple:     tpl,
		}
		updates = append(updates, rtu)
	}
	return UpdateTuplesInDatastore(ctx, ds, updates...)
}

// UpdateTuplesInDatastore is a convenience method to perform multiple relation update operations on a Datastore
func UpdateTuplesInDatastore(ctx context.Context, ds datastore.Datastore, updates ...*core.RelationTupleUpdate) (datastore.Revision, error) {
	return ds.ReadWriteTx(ctx, func(ctx context.Context, rwt datastore.ReadWriteTransaction) error {
		return rwt.WriteRelationships(ctx, updates)
	})
}

// ContextualizedCaveatFrom convenience method that handles creation of a contextualized caveat
// given the possibility of arguments with zero-values.
func ContextualizedCaveatFrom(name string, context map[string]any) (*core.ContextualizedCaveat, error) {
	var caveat *core.ContextualizedCaveat
	if name != "" {
		strct, err := structpb.NewStruct(context)
		if err != nil {
			return nil, fmt.Errorf("malformed caveat context: %w", err)
		}
		caveat = &core.ContextualizedCaveat{
			CaveatName: name,
			Context:    strct,
		}
	}
	return caveat, nil
}<|MERGE_RESOLUTION|>--- conflicted
+++ resolved
@@ -6,14 +6,8 @@
 
 	"google.golang.org/protobuf/types/known/structpb"
 
-<<<<<<< HEAD
 	"spicedb/pkg/datastore"
 	core "spicedb/pkg/proto/core/v1"
-	"spicedb/pkg/tuple"
-=======
-	"github.com/authzed/spicedb/pkg/datastore"
-	core "github.com/authzed/spicedb/pkg/proto/core/v1"
->>>>>>> 49e8c1c5
 )
 
 // WriteTuples is a convenience method to perform the same update operation on a set of tuples
