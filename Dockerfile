--- conflicted
+++ resolved
@@ -4,12 +4,7 @@
 COPY . ./
 #Spice build
 RUN go build -v ./cmd/spicedb/
-
-<<<<<<< HEAD
 FROM alpine:3.16.1
-=======
-FROM alpine:3.15
->>>>>>> 2ee7fb75
 RUN [ ! -e /etc/nsswitch.conf ] && echo 'hosts: files dns' > /etc/nsswitch.conf
 COPY --from=ghcr.io/grpc-ecosystem/grpc-health-probe:v0.4.6 /ko-app/grpc-health-probe /usr/local/bin/grpc_health_probe
 COPY --from=spicedb-builder /go/src/app/spicedb /usr/local/bin/spicedb
