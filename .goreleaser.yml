--- conflicted
+++ resolved
@@ -52,40 +52,6 @@
 furies:
   - account: "authzed"
     secret_name: "GEMFURY_PUSH_TOKEN"
-<<<<<<< HEAD
-brews:
-  - tap:
-      owner: "authzed"
-      name: "homebrew-tap"
-      token: "{{ .Env.HOMEBREW_TAP_GITHUB_TOKEN }}"
-    url_template: "https://spicedb/releases/download/{{ .Tag }}/{{ .ArtifactName }}"
-    download_strategy: "CurlDownloadStrategy"
-    commit_author:
-      name: "authzedbot"
-      email: "infrastructure@authzed.com"
-    commit_msg_template: "Brew formula update for {{ .ProjectName }} version {{ .Tag }}"
-    homepage: "https://authzed.com/"
-    description: "SpiceDB is a Zanzibar-inspired database that stores, computes, and validates application permissions."
-    license: "Apache-2.0"
-    folder: "Formula"
-    pull_request:
-      enabled: true
-    custom_block: |
-      head "https://spicedb.git", :branch => "main"
-    dependencies:
-      - name: "go"
-        type: "build"
-    test: |
-      system "#{bin}/spicedb version"
-    install: |
-      if !File.exists? "spicedb"
-        system "go build --ldflags \"-s -w -X github.com/jzelinskie/cobrautil/v2.Version=$(git describe --always --abbrev=7 --dirty --tags)\" ./cmd/spicedb"
-      end
-      bin.install "spicedb"
-      (bash_completion/"spicedb").write Utils.safe_popen_read("#{bin}/spicedb", "completion", "bash")
-      (zsh_completion/"_spicedb").write Utils.safe_popen_read("#{bin}/spicedb", "completion", "zsh")
-      (fish_completion/"spicedb.fish").write Utils.safe_popen_read("#{bin}/spicedb", "completion", "fish")
-=======
     disable: "{{ gt (len .Prerelease) 0 }}"
 snapcrafts:
   - name: "spicedb"
@@ -140,7 +106,6 @@
       skip_upload: "auto"
   - name: "{{.ProjectName}}@{{.Version}}"
     <<: *brew-shared
->>>>>>> 49e8c1c5
 dockers:
   # AMD64
   - image_templates:
